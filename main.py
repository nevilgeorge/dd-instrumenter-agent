--- conflicted
+++ resolved
@@ -1,4 +1,3 @@
-<<<<<<< HEAD
 import json
 import logging
 import sys
@@ -11,10 +10,6 @@
 from fastapi.staticfiles import StaticFiles
 from datetime import datetime, timezone
 import requests
-=======
-from fastapi import FastAPI
-from fastapi.staticfiles import StaticFiles
->>>>>>> 6b5994ed
 
 from config import setup_logging, setup_openai_client
 from routers import health, instrument
@@ -25,373 +20,6 @@
     logger = setup_logging()
     client = setup_openai_client()
 
-<<<<<<< HEAD
-# Configure logging
-logging.basicConfig(
-    level=logging.INFO,
-    format="%(asctime)s | %(levelname)s | %(name)s | %(message)s",
-    handlers=[
-        logging.StreamHandler(sys.stdout)
-    ]
-)
-
-logger = logging.getLogger(__name__)
-
-# Load environment variables
-try:
-    from dotenv import load_dotenv
-    load_dotenv()
-    logger.info("✅ Environment variables loaded from .env file")
-except ImportError:
-    logger.info("📝 python-dotenv not installed, using system environment variables")
-
-# GitHub OAuth configuration
-GITHUB_CLIENT_ID = os.getenv("GITHUB_CLIENT_ID")
-GITHUB_CLIENT_SECRET = os.getenv("GITHUB_CLIENT_SECRET")
-GITHUB_OAUTH_REDIRECT_URI = os.getenv("GITHUB_OAUTH_REDIRECT_URI", "http://127.0.0.1:8000/auth/github/callback")
-
-# In-memory session store (in production, use Redis or database)
-oauth_sessions = {}
-user_tokens = {}
-
-app = FastAPI(
-    title="DD Instrumenter Agent",
-    description="A FastAPI server for the DD Instrumenter Agent",
-    version="1.0.0"
-)
-
-# Mount static files for frontend
-app.mount("/static", StaticFiles(directory="frontend/static"), name="static")
-
-# Initialize OpenAI client
-def get_openai_client():
-    """Get OpenAI client instance with proper authentication."""
-    if DD_AUTH_AVAILABLE:
-        try:
-            # Try to use DD internal authentication first
-            token = JWTDDToolAuthClientTokenManager.instance(
-                name="rapid-ai-platform", datacenter="us1.staging.dog"
-            ).get_token("rapid-ai-platform")
-            host = "https://ai-gateway.us1.staging.dog"
-            
-            client = openai.OpenAI(
-                api_key=token,
-                base_url=f"{host}/v1",
-                default_headers={
-                    "source": "dd-instrumenter-agent",
-                    "org-id": "2",
-                },
-            )
-            logger.info("🔑 DD internal authentication: YES")
-            return client
-        except Exception as e:
-            logger.warning(f"⚠️  DD internal authentication failed: {e}")
-    else:
-        logger.warning("⚠️  DD internal authentication not available - using OpenAI directly")
-    
-    # Fall back to OpenAI API key
-    api_key = os.getenv("OPENAI_API_KEY")
-    if not api_key:
-        logger.warning("⚠️  No OpenAI API key found. Some features will be disabled.")
-        return None
-    
-    logger.info("🔑 OpenAI API Key loaded: YES")
-    logger.info(f"🔑 API Key starts with: {api_key[:20]}...")
-    
-    return openai.OpenAI(api_key=api_key)
-
-# Initialize client
-client = get_openai_client()
-
-def get_repo_analyzer() -> RepoAnalyzer:
-    """Dependency to get a configured RepoAnalyzer instance."""
-    if not client:
-        raise HTTPException(status_code=503, detail="OpenAI client not configured. Please set OPENAI_API_KEY environment variable.")
-    return RepoAnalyzer(client)
-
-def get_function_instrumenter() -> FunctionInstrumenter:
-    """Dependency to get a configured FunctionInstrumenter instance."""
-    if not client:
-        raise HTTPException(status_code=503, detail="OpenAI client not configured. Please set OPENAI_API_KEY environment variable.")
-    return FunctionInstrumenter(client)
-
-def get_pr_description_generator() -> PRDescriptionGenerator:
-    """Dependency to get a configured PRDescriptionGenerator instance."""
-    if not client:
-        raise HTTPException(status_code=503, detail="OpenAI client not configured. Please set OPENAI_API_KEY environment variable.")
-    return PRDescriptionGenerator(client)
-
-def get_github_client(access_token: Optional[str] = None) -> GithubClient:
-    """Dependency to get a configured GithubClient instance."""
-    return GithubClient(access_token=access_token)
-
-def get_document_retriever() -> DocumentRetriever:
-    """Dependency to get a configured DocumentRetriever instance."""
-    return DocumentRetriever()
-
-def get_user_token(request: Request) -> Optional[str]:
-    """Extract user token from session/cookies."""
-    session_id = request.cookies.get("session_id")
-    logger.info(f"🔍 Session ID from cookie: {'YES' if session_id else 'NO'}")
-    if session_id:
-        logger.info(f"🔍 Session ID: {session_id[:10]}...")
-        logger.info(f"🔍 Token exists for session: {'YES' if session_id in user_tokens else 'NO'}")
-        if session_id in user_tokens:
-            token = user_tokens[session_id]
-            logger.info(f"🔍 Retrieved token starts with: {token[:10]}...")
-            return token
-    return None
-
-@app.get("/")
-async def index():
-    """
-    Serve the frontend HTML page.
-    """
-    return FileResponse("frontend/index.html")
-
-@app.get("/health")
-async def health_check():
-    """
-    Health check endpoint that returns the server status.
-    """
-    return JSONResponse(
-        content={
-            "status": "healthy",
-            "timestamp": datetime.now(timezone.utc).isoformat()
-        },
-        status_code=200
-    )
-
-@app.get("/auth/github")
-async def github_auth(repository: str, response: Response):
-    """
-    Initiate GitHub OAuth flow for accessing a specific repository.
-    """
-    if not GITHUB_CLIENT_ID:
-        raise HTTPException(status_code=500, detail="GitHub OAuth not configured. Set GITHUB_CLIENT_ID and GITHUB_CLIENT_SECRET environment variables.")
-    
-    # Generate a random state for CSRF protection
-    state = secrets.token_urlsafe(32)
-    session_id = secrets.token_urlsafe(32)
-    
-    # Store repository and state in session
-    oauth_sessions[state] = {
-        "repository": repository,
-        "session_id": session_id,
-        "created_at": datetime.now(timezone.utc).isoformat()
-    }
-    
-    # Set session cookie
-    response.set_cookie("session_id", session_id, httponly=True, secure=False, samesite="lax")
-    
-    # Build GitHub OAuth URL
-    github_auth_url = (
-        f"https://github.com/login/oauth/authorize"
-        f"?client_id={GITHUB_CLIENT_ID}"
-        f"&redirect_uri={GITHUB_OAUTH_REDIRECT_URI}"
-        f"&scope=repo"
-        f"&state={state}"
-    )
-    
-    return RedirectResponse(url=github_auth_url)
-
-@app.get("/auth/github/callback")
-async def github_callback(code: str, state: str, response: Response):
-    """
-    Handle GitHub OAuth callback and exchange code for access token.
-    """
-    if not GITHUB_CLIENT_SECRET:
-        raise HTTPException(status_code=500, detail="GitHub OAuth not configured.")
-    
-    # Verify state to prevent CSRF
-    if state not in oauth_sessions:
-        raise HTTPException(status_code=400, detail="Invalid or expired OAuth state.")
-    
-    session_data = oauth_sessions[state]
-    repository = session_data["repository"]
-    session_id = session_data["session_id"]
-    
-    try:
-        # Exchange code for access token
-        token_response = requests.post(
-            "https://github.com/login/oauth/access_token",
-            headers={"Accept": "application/json"},
-            data={
-                "client_id": GITHUB_CLIENT_ID,
-                "client_secret": GITHUB_CLIENT_SECRET,
-                "code": code,
-                "redirect_uri": GITHUB_OAUTH_REDIRECT_URI,
-            }
-        )
-        
-        if token_response.status_code != 200:
-            raise HTTPException(status_code=400, detail="Failed to exchange code for token.")
-        
-        token_data = token_response.json()
-        access_token = token_data.get("access_token")
-        
-        if not access_token:
-            raise HTTPException(status_code=400, detail="No access token received from GitHub.")
-        
-        # Store the access token for this session
-        user_tokens[session_id] = access_token
-        logger.info(f"🔍 Stored token for session {session_id[:10]}...")
-        logger.info(f"🔍 Token starts with: {access_token[:10]}...")
-        logger.info(f"🔍 Total stored sessions: {len(user_tokens)}")
-        
-        # Clean up OAuth session
-        del oauth_sessions[state]
-        
-        logger.info(f"✅ GitHub OAuth successful for repository: {repository}")
-        
-        # ⚠️ CRITICAL FIX: Create redirect response with cookie set properly  
-        redirect_response = RedirectResponse(url=f"/?auth=success&repository={repository}")
-        redirect_response.set_cookie(
-            key="session_id",
-            value=session_id, 
-            httponly=True,
-            secure=False,  # Set to True in production with HTTPS
-            samesite="lax",
-            max_age=3600,  # 1 hour
-            path="/"  # Ensure cookie is available for all paths
-        )
-        logger.info(f"🔍 Setting session cookie: {session_id[:10]}... on redirect response")
-        
-        return redirect_response
-        
-    except Exception as e:
-        logger.error(f"❌ GitHub OAuth error: {e}")
-        # Clean up OAuth session
-        if state in oauth_sessions:
-            del oauth_sessions[state]
-        
-        return RedirectResponse(url=f"/?auth=error&message={str(e)}")
-
-@app.get("/auth/status")
-async def auth_status(request: Request):
-    """
-    Check if user is authenticated and return their GitHub permissions status.
-    """
-    access_token = get_user_token(request)
-    
-    if not access_token:
-        return JSONResponse(content={"authenticated": False})
-    
-    try:
-        # Test the token by making a request to GitHub API
-        headers = {"Authorization": f"token {access_token}"}
-        response = requests.get("https://api.github.com/user", headers=headers)
-        
-        if response.status_code == 200:
-            user_data = response.json()
-            return JSONResponse(content={
-                "authenticated": True,
-                "username": user_data.get("login"),
-                "name": user_data.get("name")
-            })
-        else:
-            # Token is invalid, remove it
-            session_id = request.cookies.get("session_id")
-            if session_id and session_id in user_tokens:
-                del user_tokens[session_id]
-            return JSONResponse(content={"authenticated": False})
-            
-    except Exception as e:
-        logger.error(f"Error checking auth status: {e}")
-        return JSONResponse(content={"authenticated": False})
-
-@app.post("/auth/logout")
-async def logout(request: Request, response: Response):
-    """
-    Logout user and clear their stored token.
-    """
-    session_id = request.cookies.get("session_id")
-    if session_id and session_id in user_tokens:
-        del user_tokens[session_id]
-    
-    # Clear session cookie
-    response.delete_cookie("session_id")
-    
-    return JSONResponse(content={"message": "Logged out successfully"})
-
-@app.get("/instrument")
-async def instrument(
-    repository: str,
-    request: Request,
-    repo_analyzer: RepoAnalyzer = Depends(get_repo_analyzer),
-    function_instrumenter: FunctionInstrumenter = Depends(get_function_instrumenter),
-    document_retriever: DocumentRetriever = Depends(get_document_retriever),
-    pr_generator: PRDescriptionGenerator = Depends(get_pr_description_generator)
-):
-    """
-    Endpoint that fetches repository details from Github's API, clones the repo,
-    and analyzes its type (CDK, Terraform, or neither).
-    """
-    start_time = datetime.now(timezone.utc).isoformat()
-    repo_parser = RepoParser()
-
-    try:
-        # Get user's access token
-        access_token = get_user_token(request)
-        logger.info(f"🔍 Access token retrieved: {'YES' if access_token else 'NO'}")
-        if access_token:
-            logger.info(f"🔍 Access token starts with: {access_token[:10]}...")
-        
-        # Initialize GitHub client with token if available
-        github_client = get_github_client(access_token)
-        
-        # Clone the repository directly by name/URL
-        try:
-            cloned_path = github_client.clone_repository(repository, target_dir="temp_clone")
-        except Exception as clone_error:
-            # If clone fails due to permissions or not found (private repo), suggest OAuth
-            error_str = str(clone_error).lower()
-            if ("permission denied" in error_str or 
-                "authentication failed" in error_str or 
-                "404" in error_str or 
-                "not found" in error_str):
-                return JSONResponse(
-                    status_code=403,
-                    content={
-                        "error": "repository_access_denied",
-                        "message": "You don't have access to this repository. Please authenticate with GitHub to grant access.",
-                        "auth_url": f"/auth/github?repository={repository}",
-                        "repository": repository
-                    }
-                )
-            else:
-                raise clone_error
-
-        logger.info(f"Cloned repository {repository} to {cloned_path}")
-
-        # Read repository contents
-        documents = repo_parser.read_repository_files(cloned_path)
-        # Analyze repository type
-        # analysis = repo_analyzer.analyze_repo(documents)
-        analysis = RepoType(
-            repo_type="cdk",
-            confidence=1.0,
-            evidence=["CDK stack file found"],
-            cdk_script_file="peer-tags-demo.ts",
-            terraform_script_file="",
-            runtime="node.js"
-        )
-
-        logger.info(f"Analyzed repository: {analysis}")
-
-        # Instrument the code with Datadog.
-        if analysis.repo_type == "cdk":
-            cdk_script_file = repo_parser.find_cdk_stack_file(documents, analysis.runtime)
-            dd_documentation = document_retriever.get_lambda_documentation(analysis.runtime, 'cdk')
-            instrumented_code = function_instrumenter.instrument_cdk_file(cdk_script_file, dd_documentation)
-        # elif analysis.repo_type == "terraform":
-        #     terraform_script_file = repo_parser.find_document_by_filename(documents, analysis.terraform_script_file)
-        #     instrumented_code = function_instrumenter.instrument_terraform_file(terraform_script_file.metadata['source'], terraform_script_file.page_content)
-        else:
-            raise HTTPException(status_code=500, detail="Repository type not supported.")
-
-        logger.info(f"Successfully generated instrumentation!")
-=======
     app = FastAPI(
         title="DD Instrumenter Agent",
         description="A FastAPI server for the DD Instrumenter Agent",
@@ -399,46 +27,185 @@
     )
 
     app.mount("/static", StaticFiles(directory="frontend/static"), name="static")
->>>>>>> 6b5994ed
 
     # Store dependencies in app state
     app.state.openai_client = client
     app.state.logger = logger
 
-<<<<<<< HEAD
-        # Step 5: Generate pull request
+    # GitHub OAuth configuration
+    GITHUB_CLIENT_ID = os.getenv("GITHUB_CLIENT_ID")
+    GITHUB_CLIENT_SECRET = os.getenv("GITHUB_CLIENT_SECRET")
+    GITHUB_OAUTH_REDIRECT_URI = os.getenv("GITHUB_OAUTH_REDIRECT_URI", "http://127.0.0.1:8000/auth/github/callback")
+
+    # In-memory session store (in production, use Redis or database)
+    oauth_sessions = {}
+    user_tokens = {}
+
+    def get_user_token(request: Request) -> Optional[str]:
+        """Extract user token from session/cookies."""
+        session_id = request.cookies.get("session_id")
+        logger.info(f"🔍 Session ID from cookie: {'YES' if session_id else 'NO'}")
+        if session_id:
+            logger.info(f"🔍 Session ID: {session_id[:10]}...")
+            logger.info(f"🔍 Token exists for session: {'YES' if session_id in user_tokens else 'NO'}")
+            if session_id in user_tokens:
+                token = user_tokens[session_id]
+                logger.info(f"🔍 Retrieved token starts with: {token[:10]}...")
+                return token
+        return None
+
+    @app.get("/")
+    async def index():
+        """Serve the frontend HTML page."""
+        return FileResponse("frontend/index.html")
+
+    @app.get("/auth/github")
+    async def github_auth(repository: str, response: Response):
+        """Initiate GitHub OAuth flow for accessing a specific repository."""
+        if not GITHUB_CLIENT_ID:
+            raise HTTPException(status_code=500, detail="GitHub OAuth not configured. Set GITHUB_CLIENT_ID and GITHUB_CLIENT_SECRET environment variables.")
+        
+        # Generate a random state for CSRF protection
+        state = secrets.token_urlsafe(32)
+        session_id = secrets.token_urlsafe(32)
+        
+        # Store repository and state in session
+        oauth_sessions[state] = {
+            "repository": repository,
+            "session_id": session_id,
+            "created_at": datetime.now(timezone.utc).isoformat()
+        }
+        
+        # Set session cookie
+        response.set_cookie("session_id", session_id, httponly=True, secure=False, samesite="lax")
+        
+        # Build GitHub OAuth URL
+        github_auth_url = (
+            f"https://github.com/login/oauth/authorize"
+            f"?client_id={GITHUB_CLIENT_ID}"
+            f"&redirect_uri={GITHUB_OAUTH_REDIRECT_URI}"
+            f"&scope=repo"
+            f"&state={state}"
+        )
+        
+        return RedirectResponse(url=github_auth_url)
+
+    @app.get("/auth/github/callback")
+    async def github_callback(code: str, state: str, response: Response):
+        """Handle GitHub OAuth callback and exchange code for access token."""
         try:
-            pr_result = github_client.generate_pull_request(
-                repo_path=cloned_path,
-                repo_owner=repo_owner,
-                repo_name=repo_name,
-                instrumentation_result=instrumented_code,
-                pr_generator=pr_generator
+            # Verify state parameter
+            if state not in oauth_sessions:
+                raise HTTPException(status_code=400, detail="Invalid state parameter")
+            
+            session_data = oauth_sessions[state]
+            session_id = session_data["session_id"]
+            
+            # Exchange code for access token
+            token_url = "https://github.com/login/oauth/access_token"
+            token_data = {
+                "client_id": GITHUB_CLIENT_ID,
+                "client_secret": GITHUB_CLIENT_SECRET,
+                "code": code,
+                "state": state
+            }
+            
+            token_response = requests.post(
+                token_url,
+                data=token_data,
+                headers={"Accept": "application/json"}
             )
-        except Exception as pr_error:
-            # Check if it's a 403 permission error during git push
-            error_str = str(pr_error).lower()
-            if "403" in error_str or "permission denied" in error_str or "authentication failed" in error_str:
-                return JSONResponse(
-                    status_code=403,
-                    content={
-                        "error": "repository_push_denied",
-                        "message": "You don't have push access to this repository. Please authenticate with GitHub to grant write permissions.",
-                        "auth_url": f"/auth/github?repository={repository}",
-                        "repository": repository,
-                        "phase": "push"
-                    }
-                )
+            
+            if token_response.status_code != 200:
+                raise HTTPException(status_code=400, detail="Failed to exchange code for token")
+            
+            token_info = token_response.json()
+            access_token = token_info.get("access_token")
+            
+            if not access_token:
+                raise HTTPException(status_code=400, detail="No access token received")
+            
+            # Store the access token
+            user_tokens[session_id] = access_token
+            logger.info(f"🔍 Stored token for session: {session_id[:10]}...")
+            
+            # Clean up OAuth session
+            del oauth_sessions[state]
+            
+            # Create redirect response
+            redirect_response = RedirectResponse(url="/?auth=success")
+            
+            # Set the session cookie on the redirect response
+            redirect_response.set_cookie(
+                key="session_id",
+                value=session_id, 
+                httponly=True,
+                secure=False,  # Set to True in production with HTTPS
+                samesite="lax",
+                max_age=3600,  # 1 hour
+                path="/"  # Ensure cookie is available for all paths
+            )
+            logger.info(f"🔍 Setting session cookie: {session_id[:10]}... on redirect response")
+            
+            return redirect_response
+            
+        except Exception as e:
+            logger.error(f"❌ GitHub OAuth error: {e}")
+            # Clean up OAuth session
+            if state in oauth_sessions:
+                del oauth_sessions[state]
+            
+            return RedirectResponse(url=f"/?auth=error&message={str(e)}")
+
+    @app.get("/auth/status")
+    async def auth_status(request: Request):
+        """Check if user is authenticated and return their GitHub permissions status."""
+        access_token = get_user_token(request)
+        
+        if not access_token:
+            return JSONResponse(content={"authenticated": False})
+        
+        try:
+            # Test the token by making a request to GitHub API
+            headers = {"Authorization": f"token {access_token}"}
+            response = requests.get("https://api.github.com/user", headers=headers)
+            
+            if response.status_code == 200:
+                user_data = response.json()
+                return JSONResponse(content={
+                    "authenticated": True,
+                    "username": user_data.get("login"),
+                    "name": user_data.get("name")
+                })
             else:
-                # Re-raise if it's not an auth error
-                raise pr_error
-=======
+                # Token is invalid, remove it
+                session_id = request.cookies.get("session_id")
+                if session_id and session_id in user_tokens:
+                    del user_tokens[session_id]
+                return JSONResponse(content={"authenticated": False})
+                
+        except Exception as e:
+            logger.error(f"Error checking auth status: {e}")
+            return JSONResponse(content={"authenticated": False})
+
+    @app.post("/auth/logout")
+    async def logout(request: Request, response: Response):
+        """Logout user and clear their stored token."""
+        session_id = request.cookies.get("session_id")
+        if session_id and session_id in user_tokens:
+            del user_tokens[session_id]
+        
+        # Clear session cookie
+        response.delete_cookie("session_id")
+        
+        return JSONResponse(content={"message": "Logged out successfully"})
+
     # Include routers
     app.include_router(health.router)
     app.include_router(instrument.router)
->>>>>>> 6b5994ed
 
     return app
+
 
 app = create_app()
 
