from fastapi import FastAPI, HTTPException, Depends
from fastapi.responses import JSONResponse
from datetime import datetime, timezone
from document_retriever import DocumentRetriever
from github_client import GithubClient
from repo_parser import RepoParser
from repo_analyzer import RepoAnalyzer, RepoType
from function_instrumenter import FunctionInstrumenter
from pr_description_generator import PRDescriptionGenerator
import os
import logging
from langchain_openai import ChatOpenAI
# Enable LangChain debug logging
logging.getLogger("langchain").setLevel(logging.DEBUG)

app = FastAPI(
    title="DD Instrumenter Agent",
    description="A FastAPI server for the DD Instrumenter Agent",
    version="1.0.0"
)

llm = ChatOpenAI(
    model="gpt-3.5-turbo",
    temperature=0,
    api_key=os.getenv("OPENAI_API_KEY")
)

# Initialize global instances
github_client = GithubClient()
repo_parser = RepoParser()

def get_repo_analyzer() -> RepoAnalyzer:
    """Dependency to get a configured RepoAnalyzer instance."""
    return RepoAnalyzer(llm)

def get_function_instrumenter() -> FunctionInstrumenter:
    """Dependency to get a configured FunctionInstrumenter instance."""
    return FunctionInstrumenter(llm)

<<<<<<< HEAD
def get_pr_description_generator() -> PRDescriptionGenerator:
    """Dependency to get a configured PRDescriptionGenerator instance."""
    return PRDescriptionGenerator(llm)
=======
def get_github_client() -> GithubClient:
    """Dependency to get a configured GithubClient instance."""
    return GithubClient()

def get_document_retriever() -> DocumentRetriever:
    """Dependency to get a configured DocumentRetriever instance."""
    return DocumentRetriever()
>>>>>>> 5ab57c88

@app.get("/")
async def index():
    """
    Root endpoint that returns a welcome message.
    """
    return {
        "message": "Welcome to DD Instrumenter Agent API",
        "timestamp": datetime.now(timezone.utc).isoformat()
    }

@app.get("/health")
async def health_check():
    """
    Health check endpoint that returns the server status.
    """
    return JSONResponse(
        content={
            "status": "healthy",
            "timestamp": datetime.now(timezone.utc).isoformat()
        },
        status_code=200
    )

@app.get("/read-repository")
async def read_repository(
    repository: str,
    github_client: GithubClient = Depends(get_github_client),
    repo_analyzer: RepoAnalyzer = Depends(get_repo_analyzer),
    function_instrumenter: FunctionInstrumenter = Depends(get_function_instrumenter),
    document_retriever: DocumentRetriever = Depends(get_document_retriever)
):
    """
    Endpoint that fetches repository details from Github's API, clones the repo,
    and analyzes its type (CDK, Terraform, or neither).
    """
<<<<<<< HEAD
=======
    repo_parser = RepoParser()
>>>>>>> 5ab57c88
    try:
        # Fetch and clone the repository
        repo_details = github_client.read_repository(repository)
        clone_url = repo_details.get("clone_url")
        if not clone_url:
            raise HTTPException(status_code=500, detail="Repository response did not contain a clone_url.")
<<<<<<< HEAD
        cloned_path = github_client.clone_repository(clone_url, target_dir="temp_clone")

=======
        
        # Add authentication to clone URL if token is available
        if github_client.token:
            clone_url = clone_url.replace('https://', f'https://{github_client.token}@')
        
        cloned_path = repo_parser.clone_repository(clone_url, target_dir="temp_clone")
        
>>>>>>> 5ab57c88
        # Read repository contents
        documents = repo_parser.read_repository_files(cloned_path)
        # Analyze repository type
        # analysis = repo_analyzer.analyze_repo(documents)
        analysis = RepoType(
            repo_type="cdk",
            confidence=1.0,
            evidence=["CDK stack file found"],
            cdk_script_file="peer-tags-demo.ts",
            terraform_script_file="",
            runtime="node.js"
        )
        # Instrument the code with Datadog.
        if analysis.repo_type == "cdk":
            cdk_script_file = repo_parser.find_cdk_stack_file(documents, analysis.runtime)
            dd_documentation = document_retriever.get_lambda_documentation(analysis.runtime, 'cdk')
            instrumented_code = function_instrumenter.instrument_cdk_file(cdk_script_file, dd_documentation)
        # elif analysis.repo_type == "terraform":
        #     terraform_script_file = repo_parser.find_document_by_filename(documents, analysis.terraform_script_file)
        #     instrumented_code = function_instrumenter.instrument_terraform_file(terraform_script_file.metadata['source'], terraform_script_file.page_content)
        else:
            raise HTTPException(status_code=500, detail="Repository type not supported.")

        return {
            "repository": repo_details,
            "received_at": datetime.now(timezone.utc).isoformat(),
            "cloned_path": cloned_path,
            "analysis": {
                "type": analysis.repo_type,
                "confidence": analysis.confidence,
                "evidence": analysis.evidence,
                "cdk_script_file": analysis.cdk_script_file,
                "terraform_script_file": analysis.terraform_script_file,
                "runtime": analysis.runtime
            }
        }
    except Exception as e:
        raise HTTPException(status_code=500, detail=f"Error: {e}")

@app.post("/generate-pull-request")
async def generate_pull_request(
    repository: str,
    repo_analyzer: RepoAnalyzer = Depends(get_repo_analyzer),
    function_instrumenter: FunctionInstrumenter = Depends(get_function_instrumenter),
    pr_generator: PRDescriptionGenerator = Depends(get_pr_description_generator)
):
    """
    Complete workflow: clone repo, analyze, instrument, and create PR.
    """
    try:
        # Step 1: Fetch and clone repository
        repo_details = github_client.read_repository(repository)
        clone_url = repo_details.get("clone_url")
        if not clone_url:
            raise HTTPException(status_code=500, detail="Repository response did not contain a clone_url.")

        cloned_path = github_client.clone_repository(clone_url, target_dir="temp_clone")

        # Step 2: Analyze repository type
        documents = repo_parser.read_repository_files(cloned_path)
        analysis = repo_analyzer.analyze_repo(documents)

        # Step 3: Instrument the code
        if analysis.repo_type == "cdk":
            script_file = repo_parser.find_document_by_filename(documents, analysis.cdk_script_file)
            instrumentation_result = function_instrumenter.instrument_cdk_file(
                script_file.metadata['source'],
                script_file.page_content
            )
        elif analysis.repo_type == "terraform":
            script_file = repo_parser.find_document_by_filename(documents, analysis.terraform_script_file)
            instrumentation_result = function_instrumenter.instrument_terraform_file(
                script_file.metadata['source'],
                script_file.page_content
            )
        else:
            raise HTTPException(status_code=500, detail="Repository type not supported.")

        # Step 4: Extract repo owner/name for PR creation
        repo_parts = repository.split("/")
        if len(repo_parts) != 2:
            raise HTTPException(status_code=400, detail="Repository must be in format 'owner/repo'")
        repo_owner, repo_name = repo_parts

        # Step 5: Generate pull request
        pr_result = github_client.generate_pull_request(
            repo_path=cloned_path,
            repo_owner=repo_owner,
            repo_name=repo_name,
            instrumentation_result=instrumentation_result,
            pr_generator=pr_generator
        )

        return {
            "repository": repository,
            "analysis": {
                "type": analysis.repo_type,
                "confidence": analysis.confidence,
                "evidence": analysis.evidence
            },
            "instrumentation": {
                "type": instrumentation_result.instrumentation_type,
                "files_changed": list(instrumentation_result.file_changes.keys())
            },
            "pull_request": pr_result,
            "completed_at": datetime.now(timezone.utc).isoformat()
        }

    except Exception as e:
        raise HTTPException(status_code=500, detail=f"Error: {e}")

if __name__ == "__main__":
    import uvicorn
    uvicorn.run(app, host="0.0.0.0", port=8000)<|MERGE_RESOLUTION|>--- conflicted
+++ resolved
@@ -25,10 +25,6 @@
     api_key=os.getenv("OPENAI_API_KEY")
 )
 
-# Initialize global instances
-github_client = GithubClient()
-repo_parser = RepoParser()
-
 def get_repo_analyzer() -> RepoAnalyzer:
     """Dependency to get a configured RepoAnalyzer instance."""
     return RepoAnalyzer(llm)
@@ -37,11 +33,10 @@
     """Dependency to get a configured FunctionInstrumenter instance."""
     return FunctionInstrumenter(llm)
 
-<<<<<<< HEAD
 def get_pr_description_generator() -> PRDescriptionGenerator:
     """Dependency to get a configured PRDescriptionGenerator instance."""
     return PRDescriptionGenerator(llm)
-=======
+
 def get_github_client() -> GithubClient:
     """Dependency to get a configured GithubClient instance."""
     return GithubClient()
@@ -49,7 +44,6 @@
 def get_document_retriever() -> DocumentRetriever:
     """Dependency to get a configured DocumentRetriever instance."""
     return DocumentRetriever()
->>>>>>> 5ab57c88
 
 @app.get("/")
 async def index():
@@ -86,20 +80,13 @@
     Endpoint that fetches repository details from Github's API, clones the repo,
     and analyzes its type (CDK, Terraform, or neither).
     """
-<<<<<<< HEAD
-=======
     repo_parser = RepoParser()
->>>>>>> 5ab57c88
     try:
         # Fetch and clone the repository
         repo_details = github_client.read_repository(repository)
         clone_url = repo_details.get("clone_url")
         if not clone_url:
             raise HTTPException(status_code=500, detail="Repository response did not contain a clone_url.")
-<<<<<<< HEAD
-        cloned_path = github_client.clone_repository(clone_url, target_dir="temp_clone")
-
-=======
         
         # Add authentication to clone URL if token is available
         if github_client.token:
@@ -107,7 +94,6 @@
         
         cloned_path = repo_parser.clone_repository(clone_url, target_dir="temp_clone")
         
->>>>>>> 5ab57c88
         # Read repository contents
         documents = repo_parser.read_repository_files(cloned_path)
         # Analyze repository type
