import glob
import os
from typing import List

from util.document import Document


class RepoParser:
    """
    A class that encapsulates logic for parsing repository files.
    """

    def read_repository_files(self, repo_path: str, glob_pattern: str = "**/*") -> List[Document]:
        """
        Read files from the repository directory.

        Args:
            repo_path: Path to the repository directory
            glob_pattern: Pattern to match files (default: all files)

        Returns:
            List of Document objects containing file contents
        """
        try:
            documents = []
            pattern_path = os.path.join(repo_path, glob_pattern)

            for file_path in glob.glob(pattern_path, recursive=True):
                if os.path.isfile(file_path):
                    try:
                        with open(file_path, 'r', encoding='utf-8') as f:
                            content = f.read()

                        # Create Document with content and metadata
                        doc = Document(
                            page_content=content,
                            metadata={
                                'source': file_path,
                                'filename': os.path.basename(file_path)
                            }
                        )
                        documents.append(doc)
                    except (UnicodeDecodeError, PermissionError):
                        # Skip binary files and files we can't read
                        continue

            return documents
        except Exception as e:
            raise Exception(f"Failed to read repository files: {str(e)}")

    def find_cdk_stack_file(self, documents: List[Document], runtime: str) -> Document:
        """
        Find the CDK stack file by looking for files that contain "extends cdk.Stack".
        :param documents: List[Document] List of Document objects to search through
        :return: Document The matching Document object containing the CDK stack definition
        :raises: Exception if no matching document is found
        """
        for doc in documents:
            if runtime == 'node.js':
                if "extends cdk.Stack" in doc.page_content:
                    return doc
            elif runtime == 'python':
                if "from aws_cdk import Stack" in doc.page_content:
                    return doc
            elif runtime == 'java':
                if "extends Stack" in doc.page_content:
                    return doc
            elif runtime == 'go':
                if "awscdk.NewStack" in doc.page_content:
                    return doc
            elif runtime == 'dotnet':
                if "using Amazon.CDK;" in doc.page_content:
                    return doc
            else:
                raise Exception(f"Unsupported runtime: {runtime}")
        raise Exception("Could not find any CDK stack file (no file contains 'extends cdk.Stack')")

<<<<<<< HEAD
    def find_terraform_file(self, documents: List[Document]) -> Document:
        """
        Find the main Terraform file by looking for files that contain Lambda function definitions.
        :param documents: List[Document] List of Document objects to search through
        :return: Document The matching Document object containing the Terraform configuration
        :raises: Exception if no matching document is found
        """
        # First try to find main.tf as it's the conventional entry point
        for doc in documents:
            if doc.metadata['filename'] == 'main.tf':
                return doc

        # If main.tf not found, look for any .tf file containing Lambda function definitions
        for doc in documents:
            if doc.metadata['filename'].endswith('.tf'):
                content = doc.page_content.lower()
                # Look for common Lambda function indicators in Terraform
                if any(indicator in content for indicator in [
                    'resource "aws_lambda_function"',  # Most specific pattern
                    'aws_lambda_function',  # Resource type
                    'lambda_function',  # Variable/parameter name
                    'lambda_layer',  # Lambda layer
                    'aws_lambda_permission',  # Lambda permissions
                    'aws_lambda_event_source_mapping',  # Event source mappings
                    'aws_lambda_alias',  # Lambda aliases
                    'aws_lambda_version'  # Lambda versions
                ]):
                    return doc

        # If no Lambda-specific file found, look for any .tf file that might contain provider configuration
        for doc in documents:
            if doc.metadata['filename'].endswith('.tf'):
                content = doc.page_content.lower()
                if 'provider "aws"' in content or 'terraform {' in content:
                    return doc

        raise Exception("Could not find any Terraform file containing Lambda function definitions or AWS provider configuration")
=======
    def find_terraform_file(self, documents: List[Document], runtime: str) -> Document:
        """
        Find the Terraform file by filtering for documents with .tf file extensions.
        :param documents: List[Document] List of Document objects to search through
        :param runtime: str The runtime (not used for Terraform but kept for consistency)
        :return: Document The matching Document object containing the Terraform configuration
        :raises: Exception if no matching document is found
        """
        terraform_files = []
        
        for doc in documents:
            # Check if the file has a .tf extension
            if doc.metadata.get('source', '').endswith('.tf'):
                terraform_files.append(doc)
        
        if not terraform_files:
            raise Exception("Could not find any Terraform files (no files with .tf extension)")
        
        # Create a map of file name to document
        terraform_file_map = {}
        for doc in terraform_files:
            file_name = doc.metadata.get('source', '').split('/')[-1]
            terraform_file_map[file_name] = doc

        if 'main.tf' in terraform_file_map:
            return terraform_file_map['main.tf']

        resource_files = [doc for doc in terraform_files if 'resource' in doc.page_content]
        if not resource_files:
            raise Exception("Could not find any Terraform resource files")

        #TODO: Add support for other resource types. 
        lambda_resource_files = [doc for doc in resource_files if "aws_lambda_function" in doc.page_content]
        if lambda_resource_files:
            return lambda_resource_files[0]
        
        return resource_files[0]
>>>>>>> 5f4dc0ff
<|MERGE_RESOLUTION|>--- conflicted
+++ resolved
@@ -75,45 +75,6 @@
                 raise Exception(f"Unsupported runtime: {runtime}")
         raise Exception("Could not find any CDK stack file (no file contains 'extends cdk.Stack')")
 
-<<<<<<< HEAD
-    def find_terraform_file(self, documents: List[Document]) -> Document:
-        """
-        Find the main Terraform file by looking for files that contain Lambda function definitions.
-        :param documents: List[Document] List of Document objects to search through
-        :return: Document The matching Document object containing the Terraform configuration
-        :raises: Exception if no matching document is found
-        """
-        # First try to find main.tf as it's the conventional entry point
-        for doc in documents:
-            if doc.metadata['filename'] == 'main.tf':
-                return doc
-
-        # If main.tf not found, look for any .tf file containing Lambda function definitions
-        for doc in documents:
-            if doc.metadata['filename'].endswith('.tf'):
-                content = doc.page_content.lower()
-                # Look for common Lambda function indicators in Terraform
-                if any(indicator in content for indicator in [
-                    'resource "aws_lambda_function"',  # Most specific pattern
-                    'aws_lambda_function',  # Resource type
-                    'lambda_function',  # Variable/parameter name
-                    'lambda_layer',  # Lambda layer
-                    'aws_lambda_permission',  # Lambda permissions
-                    'aws_lambda_event_source_mapping',  # Event source mappings
-                    'aws_lambda_alias',  # Lambda aliases
-                    'aws_lambda_version'  # Lambda versions
-                ]):
-                    return doc
-
-        # If no Lambda-specific file found, look for any .tf file that might contain provider configuration
-        for doc in documents:
-            if doc.metadata['filename'].endswith('.tf'):
-                content = doc.page_content.lower()
-                if 'provider "aws"' in content or 'terraform {' in content:
-                    return doc
-
-        raise Exception("Could not find any Terraform file containing Lambda function definitions or AWS provider configuration")
-=======
     def find_terraform_file(self, documents: List[Document], runtime: str) -> Document:
         """
         Find the Terraform file by filtering for documents with .tf file extensions.
@@ -150,5 +111,4 @@
         if lambda_resource_files:
             return lambda_resource_files[0]
         
-        return resource_files[0]
->>>>>>> 5f4dc0ff
+        return resource_files[0]