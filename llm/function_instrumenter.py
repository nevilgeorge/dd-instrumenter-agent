import json
from typing import Dict, Literal

import openai
from pydantic import BaseModel, Field

from util.document import Document
from util.document_retriever import DocSection
from util.prompt_loader import load_prompt_template, parse_json_response
from llm import BaseLLMClient


class InstrumentationResult(BaseModel):
    """Schema for instrumentation output."""
    file_changes: Dict[str, str] = Field(description="Map of file paths to their modified contents with Datadog instrumentation")
    instrumentation_type: Literal["datadog_lambda_instrumentation"] = Field(
        description="Type of instrumentation added",
        default="datadog_lambda_instrumentation"
    )

class FunctionInstrumenter(BaseLLMClient):
    """Class responsible for instrumenting AWS Lambda functions with Datadog."""

    def __init__(self, client: openai.OpenAI):
        """
        Initialize the FunctionInstrumenter.

        Args:
            client: OpenAI client instance for code analysis and modification
        """
        super().__init__(client)

<<<<<<< HEAD
    def instrument_cdk_file(self, cdk_script_file: Document, dd_documentation: Dict[str, DocSection], runtime: str, additional_context: str) -> InstrumentationResult:
=======
    def instrument_cdk_file(self, cdk_script_file: Document, dd_documentation: DocSection, runtime: str, additional_context: str = "") -> InstrumentationResult:
>>>>>>> f03af42d
        """
        Instrument a CDK file with Datadog Lambda instrumentation.

        Args:
            cdk_script_file: Document containing CDK file content
            dd_documentation: Datadog documentation
            runtime: Programming language runtime (e.g., "python", "nodejs", "java")

        Returns:
            InstrumentationResult containing the modified code and change information
        """
        prompt = load_prompt_template(
<<<<<<< HEAD
            "instrument",
            file_type="CDK stack",
            formatted_docs=formatted_docs,
=======
            "instrument_cdk",
            formatted_docs=dd_documentation.content,
>>>>>>> f03af42d
            file_path=cdk_script_file.metadata['source'],
            file_content=cdk_script_file.page_content,
            runtime=runtime,
            additional_context=additional_context,
        )

        try:
            result_text = self.make_completion(prompt)

            self.logger.info(f"🔍 OpenAI response length: {len(result_text) if result_text else 0}")
            self.logger.info(f"🔍 OpenAI response preview: {result_text[:200] if result_text else 'None'}...")

            if not result_text or not result_text.strip():
                raise ValueError("OpenAI returned empty response")


            result_dict = parse_json_response(result_text)

            self.logger.info(f"Successfully instrumented CDK file with Datadog: {cdk_script_file.metadata['source']}")
            return InstrumentationResult(**result_dict)
        except json.JSONDecodeError as e:
            self.logger.error(f"JSON parsing error for CDK file {cdk_script_file.metadata['source']}: {str(e)}")
            self.logger.error(f"Raw OpenAI response: {result_text if 'result_text' in locals() else 'No response'}")
            raise ValueError(f"Failed to parse OpenAI response as JSON: {str(e)}")
        except Exception as e:
            self.logger.error(f"Error instrumenting CDK file {cdk_script_file.metadata['source']}: {str(e)}")
            raise

    def instrument_terraform_file(self, file_path: str, code: str, dd_documentation: Dict[str, DocSection], runtime: str, additional_context: str) -> InstrumentationResult:
        """
        Instrument a Terraform file with Datadog Lambda instrumentation.

        Args:
            file_path: Path to the Terraform file
            code: Content of the Terraform file
            dd_documentation: Datadog documentation sections
            additional_context: Optional additional context from the user

        Returns:
            InstrumentationResult containing the modified code and change information
        """
        # Format documentation sections into a readable string
        formatted_docs = "\n\n".join([
            f"Section: {section_name}\n{section.content}"
            for section_name, section in dd_documentation.items()
        ])

        prompt = load_prompt_template(
           "instrument",
            file_type="Terraform",
            formatted_docs=formatted_docs,
            file_path=file_path,
            file_content=code,
            runtime="",
            additional_context=additional_context,
        )

        try:
            result_text = self.make_completion(prompt)
            result_dict = parse_json_response(result_text)

            self.logger.info(f"Successfully instrumented Terraform file with Datadog: {file_path}")
            return InstrumentationResult(**result_dict)
        except json.JSONDecodeError as e:
            self.logger.error(f"JSON parsing error for Terraform file {file_path}: {str(e)}")
            self.logger.error(f"Raw OpenAI response: {result_text if 'result_text' in locals() else 'No response'}")
            raise ValueError(f"Failed to parse OpenAI response as JSON: {str(e)}")
        except Exception as e:
            self.logger.error(f"Error instrumenting Terraform file {file_path}: {str(e)}")
            raise<|MERGE_RESOLUTION|>--- conflicted
+++ resolved
@@ -30,11 +30,7 @@
         """
         super().__init__(client)
 
-<<<<<<< HEAD
-    def instrument_cdk_file(self, cdk_script_file: Document, dd_documentation: Dict[str, DocSection], runtime: str, additional_context: str) -> InstrumentationResult:
-=======
     def instrument_cdk_file(self, cdk_script_file: Document, dd_documentation: DocSection, runtime: str, additional_context: str = "") -> InstrumentationResult:
->>>>>>> f03af42d
         """
         Instrument a CDK file with Datadog Lambda instrumentation.
 
@@ -47,14 +43,8 @@
             InstrumentationResult containing the modified code and change information
         """
         prompt = load_prompt_template(
-<<<<<<< HEAD
-            "instrument",
-            file_type="CDK stack",
-            formatted_docs=formatted_docs,
-=======
             "instrument_cdk",
-            formatted_docs=dd_documentation.content,
->>>>>>> f03af42d
+            documentation=dd_documentation,
             file_path=cdk_script_file.metadata['source'],
             file_content=cdk_script_file.page_content,
             runtime=runtime,
@@ -83,29 +73,24 @@
             self.logger.error(f"Error instrumenting CDK file {cdk_script_file.metadata['source']}: {str(e)}")
             raise
 
-    def instrument_terraform_file(self, file_path: str, code: str, dd_documentation: Dict[str, DocSection], runtime: str, additional_context: str) -> InstrumentationResult:
+    def instrument_terraform_file(self, file_path: str, code: str, dd_documentation: DocSection, runtime: str, additional_context: str) -> InstrumentationResult:
         """
         Instrument a Terraform file with Datadog Lambda instrumentation.
 
         Args:
             file_path: Path to the Terraform file
             code: Content of the Terraform file
-            dd_documentation: Datadog documentation sections
+            dd_documentation: Datadog documentation
             additional_context: Optional additional context from the user
 
         Returns:
             InstrumentationResult containing the modified code and change information
         """
-        # Format documentation sections into a readable string
-        formatted_docs = "\n\n".join([
-            f"Section: {section_name}\n{section.content}"
-            for section_name, section in dd_documentation.items()
-        ])
 
         prompt = load_prompt_template(
            "instrument",
             file_type="Terraform",
-            formatted_docs=formatted_docs,
+            documentation=dd_documentation,
             file_path=file_path,
             file_content=code,
             runtime="",
