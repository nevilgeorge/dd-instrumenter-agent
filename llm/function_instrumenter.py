import json
from typing import Dict, Literal, List

import openai
from pydantic import BaseModel, Field

from util.document import Document
from util.document_retriever import DocSection
from util.prompt_loader import load_prompt_template, parse_json_response
from llm import BaseLLMClient


class InstrumentationResult(BaseModel):
    """Schema for instrumentation output."""
    file_changes: Dict[str, str] = Field(description="Map of file paths to their modified contents with Datadog instrumentation")
    instrumentation_type: Literal["datadog_lambda_instrumentation"] = Field(
        description="Type of instrumentation added",
        default="datadog_lambda_instrumentation"
    )
    next_steps: List[str] = Field(description="List of steps required after instrumentation", default_factory=list)

class FunctionInstrumenter(BaseLLMClient):
    """Class responsible for instrumenting AWS Lambda functions with Datadog."""

    def __init__(self, client: openai.OpenAI):
        """
        Initialize the FunctionInstrumenter.

        Args:
            client: OpenAI client instance for code analysis and modification
        """
        super().__init__(client)

    def instrument_file(self, file_path: str, file_type: str, dd_documentation: DocSection, runtime: str, additional_context: str = "") -> InstrumentationResult:
        """
        Instrument a file with Datadog Lambda instrumentation.

        Args:
            file_path: Path to the file to instrument
            file_type: Type of file (e.g., "CDK", "Terraform")
            dd_documentation: Datadog documentation
            runtime: Programming language runtime
            additional_context: Optional additional context from the user

        Returns:
            InstrumentationResult containing the modified code and change information
        """
        # Read file content
        with open(file_path, 'r', encoding='utf-8') as f:
            file_content = f.read()

        prompt = load_prompt_template(
            "instrument",
<<<<<<< HEAD
            file_type="CDK stack",
=======
            file_type=file_type,
>>>>>>> cddb4125
            documentation=dd_documentation,
            file_path=file_path,
            file_content=file_content,
            runtime=runtime,
            additional_context=additional_context,
        )

        try:
            result_text = self.make_completion(prompt)

            self.logger.info(f"🔍 OpenAI response length: {len(result_text) if result_text else 0}")
            self.logger.info(f"🔍 OpenAI response preview: {result_text[:200] if result_text else 'None'}...")

            if not result_text or not result_text.strip():
                raise ValueError("OpenAI returned empty response")

            result_dict = parse_json_response(result_text)

            self.logger.info(f"Successfully instrumented {file_type} file with Datadog: {file_path}")
            return InstrumentationResult(**result_dict)
        except json.JSONDecodeError as e:
            self.logger.error(f"JSON parsing error for {file_type} file {file_path}: {str(e)}")
            self.logger.error(f"Raw OpenAI response: {result_text if 'result_text' in locals() else 'No response'}")
            raise ValueError(f"Failed to parse OpenAI response as JSON: {str(e)}")
        except Exception as e:
            self.logger.error(f"Error instrumenting {file_type} file {file_path}: {str(e)}")
            raise

    def instrument_cdk_file(self, file_path: str, dd_documentation: DocSection, runtime: str, additional_context: str = "") -> InstrumentationResult:
        """Instrument a CDK file with Datadog Lambda instrumentation."""
        return self.instrument_file(file_path, "CDK", dd_documentation, runtime, additional_context)

    def instrument_terraform_file(self, file_path: str, dd_documentation: DocSection, runtime: str, additional_context: str = "") -> InstrumentationResult:
        """Instrument a Terraform file with Datadog Lambda instrumentation."""
        return self.instrument_file(file_path, "Terraform", dd_documentation, runtime, additional_context)<|MERGE_RESOLUTION|>--- conflicted
+++ resolved
@@ -51,11 +51,7 @@
 
         prompt = load_prompt_template(
             "instrument",
-<<<<<<< HEAD
-            file_type="CDK stack",
-=======
             file_type=file_type,
->>>>>>> cddb4125
             documentation=dd_documentation,
             file_path=file_path,
             file_content=file_content,
@@ -86,7 +82,7 @@
 
     def instrument_cdk_file(self, file_path: str, dd_documentation: DocSection, runtime: str, additional_context: str = "") -> InstrumentationResult:
         """Instrument a CDK file with Datadog Lambda instrumentation."""
-        return self.instrument_file(file_path, "CDK", dd_documentation, runtime, additional_context)
+        return self.instrument_file(file_path, "CDK stack", dd_documentation, runtime, additional_context)
 
     def instrument_terraform_file(self, file_path: str, dd_documentation: DocSection, runtime: str, additional_context: str = "") -> InstrumentationResult:
         """Instrument a Terraform file with Datadog Lambda instrumentation."""
