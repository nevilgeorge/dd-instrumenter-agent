import json
import logging
from typing import Dict, List, Literal

import openai
from pydantic import BaseModel, Field

from util.document import Document
from util.document_retriever import DocSection
from llm import BaseLLMClient


class InstrumentationResult(BaseModel):
    """Schema for instrumentation output."""
    file_changes: Dict[str, str] = Field(description="Map of file paths to their modified contents with Datadog instrumentation")
    instrumentation_type: Literal["datadog_lambda_instrumentation"] = Field(
        description="Type of instrumentation added",
        default="datadog_lambda_instrumentation"
    )

class FunctionInstrumenter(BaseLLMClient):
    """Class responsible for instrumenting AWS Lambda functions with Datadog."""

    def __init__(self, client: openai.OpenAI):
        """
        Initialize the FunctionInstrumenter.

        Args:
            client: OpenAI client instance for code analysis and modification
        """
<<<<<<< HEAD
        self.client = client
        self.logger = logging.getLogger(__name__)
    
    def instrument_cdk_file(self, cdk_script_file: Document, dd_documentation: Dict[str, DocSection], additional_context: str) -> InstrumentationResult:
=======
        super().__init__(client)

    def instrument_cdk_file(self, cdk_script_file: Document, dd_documentation: Dict[str, DocSection]) -> InstrumentationResult:
>>>>>>> 57002eb2
        """
        Instrument a CDK file with Datadog Lambda instrumentation.

        Args:
            cdk_script_file: Document containing CDK file content
            dd_documentation: Datadog documentation sections
            additional_context: Optional additional context from the user
            
        Returns:
            InstrumentationResult containing the modified code and change information
        """
        # Format documentation sections into a readable string
        formatted_docs = "\n\n".join([
            f"Section: {section_name}\n{section.content}"
            for section_name, section in dd_documentation.items()
        ])

        prompt = f"""You are a Datadog Monitoring installation wizard, a master AI programming
            assistant that installs Datadog Monitoring (metrics, logs, traces) to any
            AWS Lambda function. You install the Datadog Lambda Extension and Datadog
            Tracing layer to all Lambda functions. You also set the DD_ENV, DD_SERVICE,
            and DD_VERSION environment variables.

            Your task is to update the CDK stack file to install Datadog according to the documentation.
            Do not return a diff — you should return the entire, COMPLETE file content without any abbreviations / sections omitted.

            Rules:
            - Preserve the existing code formatting and style.
            - Only make the changes required by the documentation.
            - If no changes are needed, return the file as-is.
            - If the current file is empty, and you think it should be created, you can add the contents of the new file.
            - The file structure of the project may be different than the documentation, you should follow the file structure of the project.
            - Use relative imports if you are unsure what the project import paths are.
            - It's okay not to edit a file if it's not needed (e.g. if you have already edited another one or this one is not needed).
            - Return the full, final modified code in file_changes

            You must respond with ONLY a dict object containing (do not format as json):
            {{
            "file_changes": {{
                "{cdk_script_file.metadata['source']}": "the complete modified file content"
            }},
            "instrumentation_type": "datadog_lambda_instrumentation"
            }}

            CONTEXT
            ---

            Documentation for installing Datadog on AWS Lambda:
            {formatted_docs}

            The file you are updating is:
            {cdk_script_file.metadata['source']}

            The code in the file, which you must modify to install Datadog, is the following:
            {cdk_script_file.page_content}

            Also consider the following optional customization instructions from the user:
            {additional_context}

            ---

            Instrument this CDK code with Datadog.
"""
        
        try:
<<<<<<< HEAD
            response = self.client.chat.completions.create(
                model="openai/gpt-4o-mini",
                stream=False,
                messages=[{"role": "user", "content": prompt}]
            )

            result_text = response.choices[0].message.content
=======
            result_text = self.make_completion(prompt)
>>>>>>> 57002eb2
            result_dict = json.loads(result_text)

            self.logger.debug(f"Successfully instrumented CDK file with Datadog: {cdk_script_file.metadata['source']}")
            return InstrumentationResult(**result_dict)
        except Exception as e:
            self.logger.error(f"Error instrumenting CDK file {cdk_script_file.metadata['source']}: {str(e)}")
            raise
    def instrument_terraform_file(self, file_path: str, code: str) -> InstrumentationResult:
        """
        Instrument a Terraform file with Datadog Lambda instrumentation.

        Args:
            file_path: Path to the Terraform file
            code: Content of the Terraform file

        Returns:
            InstrumentationResult containing the modified code and change information
        """
        prompt = f"""You are an expert at instrumenting Terraform code with Datadog.
Your task is to analyze and modify Terraform code to add Datadog instrumentation to all Lambda functions.

Key requirements:
- Add Datadog Lambda Extension layer to all Lambda functions
- Add Datadog Tracing layer to all Lambda functions
- Set DD_ENV, DD_SERVICE, and DD_VERSION environment variables
- Add necessary provider configurations
- Ensure proper error handling
- Maintain existing functionality
- Follow Terraform best practices

For each Lambda function, you must:
1. Add the Datadog Lambda Extension layer (arn:aws:lambda:{{region}}:464622532012:layer:Datadog-Extension:latest)
2. Add the Datadog Tracing layer (arn:aws:lambda:{{region}}:464622532012:layer:dd-trace-py:latest)
3. Set environment variables:
   - DD_ENV: based on the environment variable or 'dev' if not specified
   - DD_SERVICE: based on the function name
   - DD_VERSION: based on the version variable or '1.0.0' if not specified

You must respond with ONLY a JSON object containing:
{{
    "file_changes": {{"{file_path}": "the complete modified code with Datadog instrumentation"}},
    "instrumentation_type": "datadog_lambda_instrumentation"
}}

Instrument this Terraform code with Datadog:
{code}"""

        try:
<<<<<<< HEAD
            response = self.client.chat.completions.create(
                model="openai/gpt-4o-mini",
                stream=False,
                messages=[{"role": "user", "content": prompt}]
            )

            result_text = response.choices[0].message.content
=======
            result_text = self.make_completion(prompt)
>>>>>>> 57002eb2
            result_dict = json.loads(result_text)

            self.logger.debug(f"Successfully instrumented Terraform file with Datadog: {file_path}")
            return InstrumentationResult(**result_dict)
        except Exception as e:
            self.logger.error(f"Error instrumenting Terraform file {file_path}: {str(e)}")
            raise<|MERGE_RESOLUTION|>--- conflicted
+++ resolved
@@ -28,16 +28,9 @@
         Args:
             client: OpenAI client instance for code analysis and modification
         """
-<<<<<<< HEAD
-        self.client = client
-        self.logger = logging.getLogger(__name__)
-    
-    def instrument_cdk_file(self, cdk_script_file: Document, dd_documentation: Dict[str, DocSection], additional_context: str) -> InstrumentationResult:
-=======
         super().__init__(client)
 
     def instrument_cdk_file(self, cdk_script_file: Document, dd_documentation: Dict[str, DocSection]) -> InstrumentationResult:
->>>>>>> 57002eb2
         """
         Instrument a CDK file with Datadog Lambda instrumentation.
 
@@ -103,17 +96,7 @@
 """
         
         try:
-<<<<<<< HEAD
-            response = self.client.chat.completions.create(
-                model="openai/gpt-4o-mini",
-                stream=False,
-                messages=[{"role": "user", "content": prompt}]
-            )
-
-            result_text = response.choices[0].message.content
-=======
             result_text = self.make_completion(prompt)
->>>>>>> 57002eb2
             result_dict = json.loads(result_text)
 
             self.logger.debug(f"Successfully instrumented CDK file with Datadog: {cdk_script_file.metadata['source']}")
@@ -162,17 +145,7 @@
 {code}"""
 
         try:
-<<<<<<< HEAD
-            response = self.client.chat.completions.create(
-                model="openai/gpt-4o-mini",
-                stream=False,
-                messages=[{"role": "user", "content": prompt}]
-            )
-
-            result_text = response.choices[0].message.content
-=======
             result_text = self.make_completion(prompt)
->>>>>>> 57002eb2
             result_dict = json.loads(result_text)
 
             self.logger.debug(f"Successfully instrumented Terraform file with Datadog: {file_path}")
