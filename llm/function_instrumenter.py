--- conflicted
+++ resolved
@@ -30,11 +30,7 @@
         """
         super().__init__(client)
 
-<<<<<<< HEAD
-    def instrument_cdk_file(self, cdk_script_file: Document, dd_documentation: Dict[str, DocSection], additional_context: str) -> InstrumentationResult:
-=======
-    def instrument_cdk_file(self, cdk_script_file: Document, dd_documentation: Dict[str, DocSection], runtime: str, additional_context: str = "") -> InstrumentationResult:
->>>>>>> cc762d1f
+    def instrument_cdk_file(self, cdk_script_file: Document, dd_documentation: Dict[str, DocSection], runtime: str, additional_context: str) -> InstrumentationResult:
         """
         Instrument a CDK file with Datadog Lambda instrumentation.
 
@@ -53,11 +49,13 @@
         ])
 
         prompt = load_prompt_template(
-            "instrument_cdk",
+            "instrument",
+            file_type="CDK stack",
             formatted_docs=formatted_docs,
             file_path=cdk_script_file.metadata['source'],
             file_content=cdk_script_file.page_content,
-            runtime=runtime
+            runtime=runtime,
+            additional_context=additional_context,
         )
 
         try:
@@ -82,7 +80,7 @@
             self.logger.error(f"Error instrumenting CDK file {cdk_script_file.metadata['source']}: {str(e)}")
             raise
 
-    def instrument_terraform_file(self, file_path: str, code: str, dd_documentation: Dict[str, DocSection], additional_context: str) -> InstrumentationResult:
+    def instrument_terraform_file(self, file_path: str, code: str, dd_documentation: Dict[str, DocSection], runtime: str, additional_context: str) -> InstrumentationResult:
         """
         Instrument a Terraform file with Datadog Lambda instrumentation.
 
@@ -95,10 +93,20 @@
         Returns:
             InstrumentationResult containing the modified code and change information
         """
+        # Format documentation sections into a readable string
+        formatted_docs = "\n\n".join([
+            f"Section: {section_name}\n{section.content}"
+            for section_name, section in dd_documentation.items()
+        ])
+
         prompt = load_prompt_template(
-            "instrument_terraform",
+           "instrument",
+            file_type="Terraform",
+            formatted_docs=formatted_docs,
             file_path=file_path,
-            code=code
+            file_content=code,
+            runtime="",
+            additional_context=additional_context,
         )
 
         try:
