import json
import logging
from typing import Dict, List, Literal

import openai
from pydantic import BaseModel, Field

from util.document import Document
from util.document_retriever import DocSection
from llm import BaseLLMClient


class InstrumentationResult(BaseModel):
    """Schema for instrumentation output."""
    file_changes: Dict[str, str] = Field(description="Map of file paths to their modified contents with Datadog instrumentation")
    instrumentation_type: Literal["datadog_lambda_instrumentation"] = Field(
        description="Type of instrumentation added",
        default="datadog_lambda_instrumentation"
    )

class FunctionInstrumenter(BaseLLMClient):
    """Class responsible for instrumenting AWS Lambda functions with Datadog."""

    def __init__(self, client: openai.OpenAI):
        """
        Initialize the FunctionInstrumenter.

        Args:
            client: OpenAI client instance for code analysis and modification
        """
        super().__init__(client)

    def instrument_cdk_file(self, cdk_script_file: Document, dd_documentation: Dict[str, DocSection]) -> InstrumentationResult:
        """
        Instrument a CDK file with Datadog Lambda instrumentation.

        Args:
            cdk_script_file: Document containing CDK file content
            dd_documentation: Datadog documentation sections
            additional_context: Optional additional context from the user
            
        Returns:
            InstrumentationResult containing the modified code and change information
        """
        # Format documentation sections into a readable string
        formatted_docs = "\n\n".join([
            f"Section: {section_name}\n{section.content}"
            for section_name, section in dd_documentation.items()
        ])

        prompt = f"""You are a Datadog Monitoring installation wizard, a master AI programming
            assistant that installs Datadog Monitoring (metrics, logs, traces) to any
            AWS Lambda function. You install the Datadog Lambda Extension and Datadog
            Tracing layer to all Lambda functions. You also set the DD_ENV, DD_SERVICE,
            and DD_VERSION environment variables.

            Your task is to update the CDK stack file to install Datadog according to the documentation.
            Do not return a diff — you should return the entire, COMPLETE file content without any abbreviations / sections omitted.

            Rules:
            - Preserve the existing code formatting and style.
            - Only make the changes required by the documentation.
            - If no changes are needed, return the file as-is.
            - If the current file is empty, and you think it should be created, you can add the contents of the new file.
            - The file structure of the project may be different than the documentation, you should follow the file structure of the project.
            - Use relative imports if you are unsure what the project import paths are.
            - It's okay not to edit a file if it's not needed (e.g. if you have already edited another one or this one is not needed).
            - Return the full, final modified code in file_changes

            You must respond with ONLY a dict object containing (do not format as json):
            {{
            "file_changes": {{
                "{cdk_script_file.metadata['source']}": "the complete modified file content"
            }},
            "instrumentation_type": "datadog_lambda_instrumentation"
            }}

            CONTEXT
            ---

            Documentation for installing Datadog on AWS Lambda:
            {formatted_docs}

            The file you are updating is:
            {cdk_script_file.metadata['source']}

            The code in the file, which you must modify to install Datadog, is the following:
            {cdk_script_file.page_content}

            Also consider the following optional customization instructions from the user:
            {additional_context}

            ---

            Instrument this CDK code with Datadog.
"""
        
        try:
<<<<<<< HEAD
            response = self.client.chat.completions.create(
                model="gpt-3.5-turbo",
                stream=False,
                messages=[{"role": "user", "content": prompt}]
            )

            result_text = response.choices[0].message.content
            self.logger.info(f"🔍 OpenAI response length: {len(result_text) if result_text else 0}")
            self.logger.info(f"🔍 OpenAI response preview: {result_text[:200] if result_text else 'None'}...")
            
            if not result_text or not result_text.strip():
                raise ValueError("OpenAI returned empty response")
            
            # Try to extract JSON from the response if it contains extra text
            result_text = result_text.strip()
            if result_text.startswith("```json"):
                # Extract JSON from code block
                start = result_text.find("{")
                end = result_text.rfind("}") + 1
                if start != -1 and end != 0:
                    result_text = result_text[start:end]
            elif not result_text.startswith("{"):
                # Try to find JSON in the response
                start = result_text.find("{")
                end = result_text.rfind("}") + 1
                if start != -1 and end != 0:
                    result_text = result_text[start:end]
                else:
                    raise ValueError(f"No JSON found in OpenAI response: {result_text[:500]}")

=======
            result_text = self.make_completion(prompt)
>>>>>>> 6b5994ed
            result_dict = json.loads(result_text)

            self.logger.debug(f"Successfully instrumented CDK file with Datadog: {cdk_script_file.metadata['source']}")
            return InstrumentationResult(**result_dict)
        except json.JSONDecodeError as e:
            self.logger.error(f"JSON parsing error for CDK file {cdk_script_file.metadata['source']}: {str(e)}")
            self.logger.error(f"Raw OpenAI response: {result_text if 'result_text' in locals() else 'No response'}")
            raise ValueError(f"Failed to parse OpenAI response as JSON: {str(e)}")
        except Exception as e:
            self.logger.error(f"Error instrumenting CDK file {cdk_script_file.metadata['source']}: {str(e)}")
            raise
    def instrument_terraform_file(self, file_path: str, code: str) -> InstrumentationResult:
        """
        Instrument a Terraform file with Datadog Lambda instrumentation.

        Args:
            file_path: Path to the Terraform file
            code: Content of the Terraform file

        Returns:
            InstrumentationResult containing the modified code and change information
        """
        prompt = f"""You are an expert at instrumenting Terraform code with Datadog.
Your task is to analyze and modify Terraform code to add Datadog instrumentation to all Lambda functions.

Key requirements:
- Add Datadog Lambda Extension layer to all Lambda functions
- Add Datadog Tracing layer to all Lambda functions
- Set DD_ENV, DD_SERVICE, and DD_VERSION environment variables
- Add necessary provider configurations
- Ensure proper error handling
- Maintain existing functionality
- Follow Terraform best practices

For each Lambda function, you must:
1. Add the Datadog Lambda Extension layer (arn:aws:lambda:{{region}}:464622532012:layer:Datadog-Extension:latest)
2. Add the Datadog Tracing layer (arn:aws:lambda:{{region}}:464622532012:layer:dd-trace-py:latest)
3. Set environment variables:
   - DD_ENV: based on the environment variable or 'dev' if not specified
   - DD_SERVICE: based on the function name
   - DD_VERSION: based on the version variable or '1.0.0' if not specified

You must respond with ONLY a JSON object containing:
{{
    "file_changes": {{"{file_path}": "the complete modified code with Datadog instrumentation"}},
    "instrumentation_type": "datadog_lambda_instrumentation"
}}

Instrument this Terraform code with Datadog:
{code}"""

        try:
<<<<<<< HEAD
            response = self.client.chat.completions.create(
                model="gpt-3.5-turbo",
                stream=False,
                messages=[{"role": "user", "content": prompt}]
            )

            result_text = response.choices[0].message.content
            self.logger.info(f"🔍 OpenAI response length: {len(result_text) if result_text else 0}")
            self.logger.info(f"🔍 OpenAI response preview: {result_text[:200] if result_text else 'None'}...")
            
            if not result_text or not result_text.strip():
                raise ValueError("OpenAI returned empty response")
            
            # Try to extract JSON from the response if it contains extra text
            result_text = result_text.strip()
            if result_text.startswith("```json"):
                # Extract JSON from code block
                start = result_text.find("{")
                end = result_text.rfind("}") + 1
                if start != -1 and end != 0:
                    result_text = result_text[start:end]
            elif not result_text.startswith("{"):
                # Try to find JSON in the response
                start = result_text.find("{")
                end = result_text.rfind("}") + 1
                if start != -1 and end != 0:
                    result_text = result_text[start:end]
                else:
                    raise ValueError(f"No JSON found in OpenAI response: {result_text[:500]}")

=======
            result_text = self.make_completion(prompt)
>>>>>>> 6b5994ed
            result_dict = json.loads(result_text)

            self.logger.debug(f"Successfully instrumented Terraform file with Datadog: {file_path}")
            return InstrumentationResult(**result_dict)
        except json.JSONDecodeError as e:
            self.logger.error(f"JSON parsing error for Terraform file {file_path}: {str(e)}")
            self.logger.error(f"Raw OpenAI response: {result_text if 'result_text' in locals() else 'No response'}")
            raise ValueError(f"Failed to parse OpenAI response as JSON: {str(e)}")
        except Exception as e:
            self.logger.error(f"Error instrumenting Terraform file {file_path}: {str(e)}")
            raise<|MERGE_RESOLUTION|>--- conflicted
+++ resolved
@@ -30,7 +30,7 @@
         """
         super().__init__(client)
 
-    def instrument_cdk_file(self, cdk_script_file: Document, dd_documentation: Dict[str, DocSection]) -> InstrumentationResult:
+    def instrument_cdk_file(self, cdk_script_file: Document, dd_documentation: Dict[str, DocSection], additional_context: str = "") -> InstrumentationResult:
         """
         Instrument a CDK file with Datadog Lambda instrumentation.
 
@@ -96,14 +96,8 @@
 """
         
         try:
-<<<<<<< HEAD
-            response = self.client.chat.completions.create(
-                model="gpt-3.5-turbo",
-                stream=False,
-                messages=[{"role": "user", "content": prompt}]
-            )
-
-            result_text = response.choices[0].message.content
+            result_text = self.make_completion(prompt)
+            
             self.logger.info(f"🔍 OpenAI response length: {len(result_text) if result_text else 0}")
             self.logger.info(f"🔍 OpenAI response preview: {result_text[:200] if result_text else 'None'}...")
             
@@ -127,9 +121,6 @@
                 else:
                     raise ValueError(f"No JSON found in OpenAI response: {result_text[:500]}")
 
-=======
-            result_text = self.make_completion(prompt)
->>>>>>> 6b5994ed
             result_dict = json.loads(result_text)
 
             self.logger.debug(f"Successfully instrumented CDK file with Datadog: {cdk_script_file.metadata['source']}")
@@ -141,6 +132,7 @@
         except Exception as e:
             self.logger.error(f"Error instrumenting CDK file {cdk_script_file.metadata['source']}: {str(e)}")
             raise
+            
     def instrument_terraform_file(self, file_path: str, code: str) -> InstrumentationResult:
         """
         Instrument a Terraform file with Datadog Lambda instrumentation.
@@ -182,14 +174,8 @@
 {code}"""
 
         try:
-<<<<<<< HEAD
-            response = self.client.chat.completions.create(
-                model="gpt-3.5-turbo",
-                stream=False,
-                messages=[{"role": "user", "content": prompt}]
-            )
-
-            result_text = response.choices[0].message.content
+            result_text = self.make_completion(prompt)
+            
             self.logger.info(f"🔍 OpenAI response length: {len(result_text) if result_text else 0}")
             self.logger.info(f"🔍 OpenAI response preview: {result_text[:200] if result_text else 'None'}...")
             
@@ -213,9 +199,6 @@
                 else:
                     raise ValueError(f"No JSON found in OpenAI response: {result_text[:500]}")
 
-=======
-            result_text = self.make_completion(prompt)
->>>>>>> 6b5994ed
             result_dict = json.loads(result_text)
 
             self.logger.debug(f"Successfully instrumented Terraform file with Datadog: {file_path}")
