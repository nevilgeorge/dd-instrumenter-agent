--- conflicted
+++ resolved
@@ -6,13 +6,8 @@
 
 class BaseLLMClient:
     """Base class for standardized LLM client calls across the application."""
-<<<<<<< HEAD
-    
-    DEFAULT_MODEL = "gpt-4o-mini"
-=======
 
     DEFAULT_MODEL = "openai/gpt-4o-mini"
->>>>>>> 5f4dc0ff
     DEFAULT_TEMPERATURE = 0
     DEFAULT_STREAM = False
 
