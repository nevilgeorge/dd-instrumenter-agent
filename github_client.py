--- conflicted
+++ resolved
@@ -1,6 +1,5 @@
 import requests
 import os
-<<<<<<< HEAD
 import time
 import subprocess
 import shutil
@@ -10,14 +9,6 @@
 import logging
 from git import Repo
 from github import Github
-
-
-class GithubClient:
-    """
-    A client to interact with the Github API and perform git operations.
-    Handles repository operations, branch management, and PR creation.
-=======
-from typing import Any, Dict, Optional
 import logging
 
 logger = logging.getLogger(__name__)
@@ -25,31 +16,8 @@
 class GithubClient:
     """
     A client to interact with the Github API with authentication.
->>>>>>> 5ab57c88
     """
 
-    BASE_URL = "https://api.github.com"
-
-<<<<<<< HEAD
-    def __init__(self, github_token: str = None):
-        """
-        Initialize the GithubClient.
-
-        Args:
-            github_token: GitHub personal access token for API access
-        """
-        self.github_token = github_token or os.getenv("GITHUB_TOKEN")
-        self.logger = logging.getLogger(__name__)
-
-        # Initialize GitHub API client
-        if self.github_token:
-            self.github = Github(self.github_token)
-        else:
-            self.github = None
-            self.logger.warning(
-                "No GitHub token provided. PR creation will require manual authentication."
-            )
-=======
     def __init__(self, github_token: Optional[str] = None):
         """
         Initialize the GithubClient with optional authentication.
@@ -107,7 +75,6 @@
             elif e.response.status_code == 404:
                 raise ValueError(f"Repository not found: {url}") from e
             raise
->>>>>>> 5ab57c88
 
     def read_repository(self, repository: str) -> Dict[str, Any]:
         """
@@ -153,11 +120,12 @@
             ValueError: If authentication fails or path is not found
             requests.exceptions.RequestException: For other API errors
         """
-<<<<<<< HEAD
-        url = f"{self.BASE_URL}/repos/{repository}"
-        response = requests.get(url, timeout=5)
-        response.raise_for_status()
-        return response.json()
+        try:
+            response = self._make_request('GET', f"repos/{repository}/contents/{path}")
+            return response.json()
+        except requests.exceptions.RequestException as e:
+            logger.error(f"Failed to fetch contents of {path} in {repository}: {str(e)}")
+            raise
 
     def clone_repository(self, clone_url: str, target_dir: str = "temp_clone") -> str:
         """
@@ -399,12 +367,4 @@
 
         except Exception as e:
             self.logger.error(f"Failed to generate pull request: {str(e)}")
-            raise Exception(f"Pull request generation failed: {str(e)}")
-=======
-        try:
-            response = self._make_request('GET', f"repos/{repository}/contents/{path}")
-            return response.json()
-        except requests.exceptions.RequestException as e:
-            logger.error(f"Failed to fetch contents of {path} in {repository}: {str(e)}")
-            raise
->>>>>>> 5ab57c88
+            raise Exception(f"Pull request generation failed: {str(e)}")