import os
import shutil
from datetime import datetime, timezone

from fastapi import APIRouter, Depends, HTTPException, Request
from fastapi.responses import JSONResponse
from github.GithubException import GithubException

from dependencies import (get_document_retriever, get_function_instrumenter,
                          get_github_client, get_pr_description_generator,
                          get_repo_analyzer)
from llm.function_instrumenter import FunctionInstrumenter
from llm.pr_description_generator import PRDescriptionGenerator
from llm.repo_analyzer import RepoAnalyzer
from util.document_retriever import DocumentRetriever
from util.github_client import GithubClient
from util.repo_parser import RepoParser

from ddtrace.llmobs.decorators import workflow
from ddtrace import llmobs

router = APIRouter()


@router.get("/instrument")
@workflow(name="instrument-repo")
async def instrument(
    repository: str,
    request: Request,
    github_client: GithubClient = Depends(get_github_client),
    repo_analyzer: RepoAnalyzer = Depends(get_repo_analyzer),
    function_instrumenter: FunctionInstrumenter = Depends(get_function_instrumenter),
    document_retriever: DocumentRetriever = Depends(get_document_retriever),
    pr_generator: PRDescriptionGenerator = Depends(get_pr_description_generator),
    additional_context: str = ""
):
    """
    Endpoint that fetches repository details from Github's API, clones the repo,
    and analyzes its type (CDK, Terraform, or neither).
    """
    start_time = datetime.now(timezone.utc).isoformat()
    repo_parser = RepoParser()
    logger = request.app.state.logger

    cloned_path = None
    try:
        # Clone the repository directly by name/URL
        with llmobs.LLMObs.task(name="clone-and-analyze-repo") as span:
            cloned_path = github_client.clone_repository(repository)
            logger.info(f"Cloned repository {repository} to {cloned_path}")

            # Read repository contents
            documents = repo_parser.read_repository_files(cloned_path)

            # Analyze repository type
            analysis = repo_analyzer.analyze_repo(documents)
            logger.info(f"Analyzed repository: {analysis}")

            llmobs.LLMObs.annotate(span=span, tags={
                "repository": repository,
                "repo_type": analysis.repo_type,
                "runtime": analysis.runtime
            })

        # Instrument the code with Datadog.
<<<<<<< HEAD
        if analysis.repo_type == "cdk":
            cdk_script_file = repo_parser.find_cdk_stack_file(documents, analysis.runtime)
            dd_documentation = document_retriever.get_lambda_documentation(analysis.runtime, 'cdk')
            instrumented_code = function_instrumenter.instrument_cdk_file(cdk_script_file, dd_documentation, additional_context)
        elif analysis.repo_type == "terraform":
            terraform_script_file = repo_parser.find_terraform_file(documents, analysis.runtime)
            dd_documentation = document_retriever.get_lambda_documentation(analysis.runtime, 'terraform')
            instrumented_code = function_instrumenter.instrument_terraform_file(terraform_script_file.metadata['source'], terraform_script_file.page_content)
        else:
            raise HTTPException(status_code=500, detail="Repository type not supported.")

        logger.info(f"Successfully generated instrumentation!")
=======
        with llmobs.LLMObs.task(name="instrument-code") as span:
            if analysis.repo_type == "cdk":
                cdk_script_file = repo_parser.find_cdk_stack_file(documents, analysis.runtime)
                dd_documentation = document_retriever.get_lambda_documentation(analysis.runtime, 'cdk')
                instrumented_code = function_instrumenter.instrument_cdk_file(cdk_script_file, dd_documentation, analysis.runtime)
            elif analysis.repo_type == "terraform":
                terraform_script_file = repo_parser.find_terraform_file(documents, analysis.runtime)
                dd_documentation = document_retriever.get_lambda_documentation(analysis.runtime, 'terraform')
                instrumented_code = function_instrumenter.instrument_terraform_file(terraform_script_file.metadata['source'], terraform_script_file.page_content)
            else:
                raise HTTPException(status_code=500, detail="Repository type not supported.")

            logger.info(f"Successfully generated instrumentation!")

            llmobs.LLMObs.annotate(span=span, tags={
                "instrumentation_type": instrumented_code.instrumentation_type,
                "files_changed": len(instrumented_code.file_changes)
            })
>>>>>>> cc762d1f

        repo_parts = repository.split("/")
        if len(repo_parts) != 2:
            raise HTTPException(status_code=400, detail="Repository must be in format 'owner/repo'")
        repo_owner, repo_name = repo_parts

        # Generate pull request
        with llmobs.LLMObs.task(name="create-pull-request") as span:
            try:
                pr_result = github_client.generate_pull_request(
                    repo_path=cloned_path,
                    repo_owner=repo_owner,
                    repo_name=repo_name,
                    instrumentation_result=instrumented_code,
                    pr_generator=pr_generator
                )
                logger.info(f"Pull request result {pr_result}")

                llmobs.LLMObs.annotate(span=span, tags={
                    "pr_url": pr_result.get("pr_url"),
                    "pr_number": pr_result.get("pr_number")
                })
            except GithubException as pr_error:
                # Handle push/PR creation errors separately
                if pr_error.status == 403:
                    logger.warning(f"Push access denied for repository {repository}")

                    # Generate OAuth URL for authentication with push permissions
                    auth_url = f"/auth/github?repository={repository}"
                    return JSONResponse(
                        status_code=403,
                        content={
                            "error": "repository_push_denied",
                            "detail": f"You don't have push access to repository '{repository}'. Please authenticate with GitHub to grant write permissions.",
                            "auth_url": auth_url,
                            "message": "Push access denied. Authentication with write permissions required."
                        }
                    )
                else:
                    # Other GitHub errors during PR creation
                    logger.error(f"GitHub API error during PR creation for repository {repository}: {pr_error}")
                    raise HTTPException(status_code=500, detail=f"GitHub API error during PR creation: {pr_error}")

        # Cleanup: Remove cloned directory after successful completion
        if cloned_path:
            shutil.rmtree(cloned_path)
            logger.debug(f"Cleaned up tmp directory: {cloned_path}")

        return {
            "received_at": start_time,
            "completed_at": datetime.now(timezone.utc).isoformat(),
            "cloned_path": cloned_path,
            "analysis": {
                "type": analysis.repo_type,
                "confidence": analysis.confidence,
                "evidence": analysis.evidence,
                "cdk_script_file": analysis.cdk_script_file,
                "terraform_script_file": analysis.terraform_script_file,
                "runtime": analysis.runtime
            },
            "pull_request": pr_result,
        }
    except GithubException as e:
        # Cleanup: Remove cloned directory on GitHub error
        if cloned_path:
            try:
                shutil.rmtree(cloned_path)
                logger.debug(f"Cleaned up tmp directory after GitHub error: {cloned_path}")
            except Exception as cleanup_error:
                logger.warning(f"Failed to cleanup tmp directory {cloned_path}: {cleanup_error}")

        # Handle GitHub-specific errors (404, 403, etc.)
        if e.status == 404:
            # Repository not found - could be private, need authentication
            logger.warning(f"Repository {repository} not found (404) - likely private or doesn't exist")

            # Check if OAuth is configured
            if not os.getenv("GITHUB_CLIENT_ID"):
                return JSONResponse(
                    status_code=503,
                    content={
                        "error": "repository_not_found",
                        "detail": f"Repository '{repository}' not found. It may be private or doesn't exist. GitHub OAuth is not configured for authentication.",
                        "message": "Repository not found or private. Configure GitHub OAuth to access private repositories."
                    }
                )

            # Generate OAuth URL for authentication
            auth_url = f"/auth/github?repository={repository}"
            return JSONResponse(
                status_code=403,
                content={
                    "error": "repository_access_denied",
                    "detail": f"Repository '{repository}' not found or access denied. Please authenticate with GitHub.",
                    "auth_url": auth_url,
                    "message": "Repository access denied. Authentication required."
                }
            )
        elif e.status == 403:
            # Forbidden - could be rate limit or permission issue
            logger.warning(f"Access forbidden for repository {repository} (403)")

            # Generate OAuth URL for authentication
            auth_url = f"/auth/github?repository={repository}"
            return JSONResponse(
                status_code=403,
                content={
                    "error": "repository_access_denied",
                    "detail": f"Access denied to repository '{repository}'. You may need to authenticate or lack permissions.",
                    "auth_url": auth_url,
                    "message": "Repository access denied. Authentication required."
                }
            )
        else:
            # Other GitHub errors
            logger.error(f"GitHub API error for repository {repository}: {e}")
            raise HTTPException(status_code=500, detail=f"GitHub API error: {e}")

    except Exception as e:
        # Cleanup: Remove cloned directory on error
        if cloned_path:
            try:
                shutil.rmtree(cloned_path)
                logger.info(f"Cleaned up cloned directory after error: {cloned_path}")
            except Exception as cleanup_error:
                logger.warning(f"Failed to cleanup cloned directory {cloned_path}: {cleanup_error}")

        logger.error(f"General error instrumenting repository {repository}: {e}")
        raise HTTPException(status_code=500, detail=f"Error: {e}")<|MERGE_RESOLUTION|>--- conflicted
+++ resolved
@@ -63,29 +63,15 @@
             })
 
         # Instrument the code with Datadog.
-<<<<<<< HEAD
-        if analysis.repo_type == "cdk":
-            cdk_script_file = repo_parser.find_cdk_stack_file(documents, analysis.runtime)
-            dd_documentation = document_retriever.get_lambda_documentation(analysis.runtime, 'cdk')
-            instrumented_code = function_instrumenter.instrument_cdk_file(cdk_script_file, dd_documentation, additional_context)
-        elif analysis.repo_type == "terraform":
-            terraform_script_file = repo_parser.find_terraform_file(documents, analysis.runtime)
-            dd_documentation = document_retriever.get_lambda_documentation(analysis.runtime, 'terraform')
-            instrumented_code = function_instrumenter.instrument_terraform_file(terraform_script_file.metadata['source'], terraform_script_file.page_content)
-        else:
-            raise HTTPException(status_code=500, detail="Repository type not supported.")
-
-        logger.info(f"Successfully generated instrumentation!")
-=======
         with llmobs.LLMObs.task(name="instrument-code") as span:
             if analysis.repo_type == "cdk":
                 cdk_script_file = repo_parser.find_cdk_stack_file(documents, analysis.runtime)
                 dd_documentation = document_retriever.get_lambda_documentation(analysis.runtime, 'cdk')
-                instrumented_code = function_instrumenter.instrument_cdk_file(cdk_script_file, dd_documentation, analysis.runtime)
+                instrumented_code = function_instrumenter.instrument_cdk_file(cdk_script_file, dd_documentation, analysis.runtime, additional_context)
             elif analysis.repo_type == "terraform":
                 terraform_script_file = repo_parser.find_terraform_file(documents, analysis.runtime)
                 dd_documentation = document_retriever.get_lambda_documentation(analysis.runtime, 'terraform')
-                instrumented_code = function_instrumenter.instrument_terraform_file(terraform_script_file.metadata['source'], terraform_script_file.page_content)
+                instrumented_code = function_instrumenter.instrument_terraform_file(terraform_script_file.metadata['source'], terraform_script_file.page_content, dd_documentation, analysis.runtime, additional_context)
             else:
                 raise HTTPException(status_code=500, detail="Repository type not supported.")
 
@@ -95,7 +81,6 @@
                 "instrumentation_type": instrumented_code.instrumentation_type,
                 "files_changed": len(instrumented_code.file_changes)
             })
->>>>>>> cc762d1f
 
         repo_parts = repository.split("/")
         if len(repo_parts) != 2:
