--- conflicted
+++ resolved
@@ -30,27 +30,6 @@
             return documents
         except Exception as e:
             raise Exception(f"Failed to read repository files: {str(e)}")
-<<<<<<< HEAD
-
-    def find_document_by_filename(self, documents: List[Document], filename: str) -> Document:
-        """
-        Find a specific Document from a list of Documents by matching the filename.
-
-        Args:
-            documents: List of LangChain Document objects to search through
-            filename: The name of the file to find
-
-        Returns:
-            The matching Document object
-
-        Raises:
-            Exception if no matching document is found
-        """
-        for doc in documents:
-            if os.path.basename(doc.metadata.get('source', '')) == filename:
-                return doc
-        raise Exception(f"Could not find document with filename: {filename}")
-=======
     
     def find_cdk_stack_file(self, documents: List[Document], runtime: str) -> Document:
         """
@@ -77,5 +56,4 @@
                     return doc
             else:
                 raise Exception(f"Unsupported runtime: {runtime}")
-        raise Exception("Could not find any CDK stack file (no file contains 'extends cdk.Stack')")
->>>>>>> 5ab57c88
+        raise Exception("Could not find any CDK stack file (no file contains 'extends cdk.Stack')")